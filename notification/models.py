--- conflicted
+++ resolved
@@ -22,36 +22,30 @@
 from django.contrib.contenttypes.models import ContentType
 from django.contrib.contenttypes import generic
 
-<<<<<<< HEAD
-from django.utils.translation import (ugettext_lazy as _, ugettext,
-                                      get_language, activate)
-
 try:
     from django.utils.timezone import now
 except ImportError:
     now = datetime.datetime.now
 
-
-=======
->>>>>>> d50bdfb9
 QUEUE_ALL = getattr(settings, "NOTIFICATION_QUEUE_ALL", False)
 
 
 class LanguageStoreNotAvailable(Exception):
     pass
 
+
 class NoticeType(models.Model):
-    
+
     label = models.CharField(_("label"), max_length=40)
     display = models.CharField(_("display"), max_length=50)
     description = models.CharField(_("description"), max_length=100)
-    
+
     # by default only on for media with sensitivity less than or equal to this number
     default = models.IntegerField(_("default"))
-    
+
     def __unicode__(self):
         return self.label
-    
+
     class Meta:
         verbose_name = _("notice type")
         verbose_name_plural = _("notice types")
@@ -64,20 +58,21 @@
 
 # how spam-sensitive is the medium
 NOTICE_MEDIA_DEFAULTS = {
-    "1": 2 # email
+    "1": 2  # email
 }
+
 
 class NoticeSetting(models.Model):
     """
     Indicates, for a given user, whether to send notifications
     of a given type to a given medium.
     """
-    
+
     user = models.ForeignKey(User, verbose_name=_("user"))
     notice_type = models.ForeignKey(NoticeType, verbose_name=_("notice type"))
     medium = models.CharField(_("medium"), max_length=1, choices=NOTICE_MEDIA)
     send = models.BooleanField(_("send"))
-    
+
     class Meta:
         verbose_name = _("notice setting")
         verbose_name_plural = _("notice settings")
@@ -99,14 +94,14 @@
 
 
 class NoticeManager(models.Manager):
-    
+
     def notices_for(self, user, archived=False, unseen=None, on_site=None, sent=False):
         """
         returns Notice objects for the given user.
-        
+
         If archived=False, it only include notices not archived.
         If archived=True, it returns all notices for that user.
-        
+
         If unseen=None, it includes all notices.
         If unseen=True, return only unseen notices.
         If unseen=False, return only seen notices.
@@ -123,21 +118,21 @@
         if on_site is not None:
             qs = qs.filter(on_site=on_site)
         return qs
-    
+
     def unseen_count_for(self, recipient, **kwargs):
         """
         returns the number of unseen notices for the given user but does not
         mark them seen
         """
         return self.notices_for(recipient, unseen=True, **kwargs).count()
-    
+
     def received(self, recipient, **kwargs):
         """
         returns notices the given recipient has recieved.
         """
         kwargs["sent"] = False
         return self.notices_for(recipient, **kwargs)
-    
+
     def sent(self, sender, **kwargs):
         """
         returns notices the given sender has sent
@@ -145,44 +140,30 @@
         kwargs["sent"] = True
         return self.notices_for(sender, **kwargs)
 
-<<<<<<< HEAD
+
 class Notice(models.Model):
-
-    recipient = models.ForeignKey(User, related_name='recieved_notices', verbose_name=_('recipient'))
-    sender = models.ForeignKey(User, null=True, related_name='sent_notices', verbose_name=_('sender'))
-    message = models.TextField(_('message'))
-    notice_type = models.ForeignKey(NoticeType, verbose_name=_('notice type'))
-    added = models.DateTimeField(_('added'), default=now)
-    unseen = models.BooleanField(_('unseen'), default=True)
-    archived = models.BooleanField(_('archived'), default=False)
-    on_site = models.BooleanField(_('on site'))
-=======
->>>>>>> d50bdfb9
-
-class Notice(models.Model):
-    
     recipient = models.ForeignKey(User, related_name="recieved_notices", verbose_name=_("recipient"))
-    sender = models.ForeignKey(User, null=True, related_name="sent_notices", verbose_name=_("sender"))
+    sender = models.ForeignKey(User, null=True, related_name='sent_notices', verbose_name=_("sender"))
     message = models.TextField(_("message"))
     notice_type = models.ForeignKey(NoticeType, verbose_name=_("notice type"))
-    added = models.DateTimeField(_("added"), default=datetime.datetime.now)
+    added = models.DateTimeField(_("added"), default=now)
     unseen = models.BooleanField(_("unseen"), default=True)
     archived = models.BooleanField(_("archived"), default=False)
     on_site = models.BooleanField(_("on site"))
-    
+
     objects = NoticeManager()
-    
+
     def __unicode__(self):
         return self.message
-    
+
     def archive(self):
         self.archived = True
         self.save()
-    
+
     def is_unseen(self):
         """
         returns value of self.unseen but also changes it to false.
-        
+
         Use this in a template to mark an unseen notice differently the first
         time it is shown.
         """
@@ -191,12 +172,12 @@
             self.unseen = False
             self.save()
         return unseen
-    
+
     class Meta:
         ordering = ["-added"]
         verbose_name = _("notice")
         verbose_name_plural = _("notices")
-    
+
     def get_absolute_url(self):
         return reverse("notification_notice", args=[str(self.pk)])
 
@@ -212,7 +193,7 @@
 def create_notice_type(label, display, description, default=2, verbosity=1):
     """
     Creates a new NoticeType.
-    
+
     This is intended to be used by other apps as a post_syncdb manangement step.
     """
     try:
@@ -272,49 +253,45 @@
             "notification/%s" % format), context_instance=context)
     return format_templates
 
-<<<<<<< HEAD
+
 def send_now(users, label, extra_context=None, on_site=True, sender=None,
              from_email=settings.DEFAULT_FROM_EMAIL, headers=None):
-=======
-
-def send_now(users, label, extra_context=None, on_site=True, sender=None):
->>>>>>> d50bdfb9
     """
     Creates a new notice.
-    
+
     This is intended to be how other apps create new notices.
-    
+
     notification.send(user, "friends_invite_sent", {
         "spam": "eggs",
         "foo": "bar",
     )
-    
+
     You can pass in on_site=False to prevent the notice emitted from being
     displayed on the site.
     """
     if extra_context is None:
         extra_context = {}
-    
+
     notice_type = NoticeType.objects.get(label=label)
-    
+
     protocol = getattr(settings, "DEFAULT_HTTP_PROTOCOL", "http")
     current_site = Site.objects.get_current()
-    
+
     notices_url = u"%s://%s%s" % (
         protocol,
         unicode(current_site),
         reverse("notification_notices"),
     )
-    
+
     current_language = get_language()
-    
+
     formats = (
         "short.txt",
         "full.txt",
         "notice.html",
         "full.html",
-    ) # TODO make formats configurable
-    
+    )  # TODO make formats configurable
+
     for user in users:
         recipients = []
         # get user language for user from language store defined in
@@ -323,11 +300,11 @@
             language = get_notification_language(user)
         except LanguageStoreNotAvailable:
             language = None
-        
+
         if language is not None:
             # activate the user's language
             activate(language)
-        
+
         # update context with user specific translations
         context = Context({
             "recipient": user,
@@ -338,25 +315,24 @@
             "STATIC_URL": settings.STATIC_URL,
         })
         context.update(extra_context)
-        
+
         # get prerendered format messages
         messages = get_formatted_messages(formats, label, context)
-        
+
         # Strip newlines from subject
         subject = "".join(render_to_string("notification/email_subject.txt", {
             "message": messages["short.txt"],
         }, context).splitlines())
-        
+
         body = render_to_string("notification/email_body.txt", {
             "message": messages["full.txt"],
         }, context)
-        
+
         notice = Notice.objects.create(recipient=user, message=messages["notice.html"],
             notice_type=notice_type, on_site=on_site, sender=sender)
-        if should_send(user, notice_type, "1") and user.email and user.is_active: # Email
+        if should_send(user, notice_type, "1") and user.email and user.is_active:  # Email
             recipients.append(user.email)
-<<<<<<< HEAD
-        
+
         if messages['full.html']:
             from django.core.mail import EmailMultiAlternatives
             # check if premailer is enabled
@@ -370,10 +346,6 @@
             msg = EmailMessage(subject, body, from_email, recipients, headers=headers)
             msg.send()
 
-=======
-        send_mail(subject, body, settings.DEFAULT_FROM_EMAIL, recipients)
-    
->>>>>>> d50bdfb9
     # reset environment to original language
     activate(current_language)
 
@@ -418,7 +390,7 @@
 
 
 class ObservedItemManager(models.Manager):
-    
+
     def all_for(self, observed, signal):
         """
         Returns all ObservedItems for an observed object,
@@ -427,7 +399,7 @@
         content_type = ContentType.objects.get_for_model(observed)
         observed_items = self.filter(content_type=content_type, object_id=observed.id, signal=signal)
         return observed_items
-    
+
     def get_for(self, observed, observer, signal):
         content_type = ContentType.objects.get_for_model(observed)
         observed_item = self.get(content_type=content_type, object_id=observed.id, user=observer, signal=signal)
@@ -435,36 +407,27 @@
 
 
 class ObservedItem(models.Model):
-    
+
     user = models.ForeignKey(User, verbose_name=_("user"))
-    
+
     content_type = models.ForeignKey(ContentType)
     object_id = models.PositiveIntegerField()
-<<<<<<< HEAD
-    observed_object = generic.GenericForeignKey('content_type', 'object_id')
-
-    notice_type = models.ForeignKey(NoticeType, verbose_name=_('notice type'))
-
-    added = models.DateTimeField(_('added'), default=now)
-
-=======
     observed_object = generic.GenericForeignKey("content_type", "object_id")
-    
+
     notice_type = models.ForeignKey(NoticeType, verbose_name=_("notice type"))
-    
+
     added = models.DateTimeField(_("added"), default=datetime.datetime.now)
-    
->>>>>>> d50bdfb9
+
     # the signal that will be listened to send the notice
     signal = models.TextField(verbose_name=_("signal"))
-    
+
     objects = ObservedItemManager()
-    
+
     class Meta:
         ordering = ["-added"]
         verbose_name = _("observed item")
         verbose_name_plural = _("observed items")
-    
+
     def send_notice(self, extra_context=None):
         if extra_context is None:
             extra_context = {}
@@ -475,7 +438,7 @@
 def observe(observed, observer, notice_type_label, signal="post_save"):
     """
     Create a new ObservedItem.
-    
+
     To be used by applications to register a user as an observer for some object.
     """
     notice_type = NoticeType.objects.get(label=notice_type_label)
