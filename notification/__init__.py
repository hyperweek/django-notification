<<<<<<< HEAD
VERSION = (0, 2, 0, "a", 6) # following PEP 386
DEV_N = 4
=======
VERSION = (0, 2, 0, "f") # following PEP 386
DEV_N = None
>>>>>>> d50bdfb9


def get_version():
    version = "%s.%s" % (VERSION[0], VERSION[1])
    if VERSION[2]:
        version = "%s.%s" % (version, VERSION[2])
    if VERSION[3] != "f":
        version = "%s%s%s" % (version, VERSION[3], VERSION[4])
        if DEV_N:
            version = "%s.dev%s" % (version, DEV_N)
    return version


__version__ = get_version()<|MERGE_RESOLUTION|>--- conflicted
+++ resolved
@@ -1,10 +1,5 @@
-<<<<<<< HEAD
-VERSION = (0, 2, 0, "a", 6) # following PEP 386
-DEV_N = 4
-=======
-VERSION = (0, 2, 0, "f") # following PEP 386
+VERSION = (0, 2, 0, "f")  # following PEP 386
 DEV_N = None
->>>>>>> d50bdfb9
 
 
 def get_version():
